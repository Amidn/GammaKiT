--- conflicted
+++ resolved
@@ -28,20 +28,14 @@
     "SourceCatalog3FGL",
     "SourceCatalog3FHL",
     "SourceCatalog4FGL",
-<<<<<<< HEAD
     "SourceCatalog2PC",
-=======
     "SourceCatalog3PC",
->>>>>>> dba0d2b8
     "SourceCatalogObject2FHL",
     "SourceCatalogObject3FGL",
     "SourceCatalogObject3FHL",
     "SourceCatalogObject4FGL",
-<<<<<<< HEAD
     "SourceCatalogObject2PC",
-=======
     "SourceCatalogObject3PC",
->>>>>>> dba0d2b8
 ]
 
 log = logging.getLogger(__name__)
@@ -1334,7 +1328,6 @@
         return model
 
 
-<<<<<<< HEAD
 class SourceCatalogObject2PC(SourceCatalogObjectFermiPCBase):
     @property
     def _auxiliary_filename(self):
@@ -1357,7 +1350,180 @@
         ss += "{:<20s} : {:.3e}\n".format("P_Dot", d["P_Dot"])
         ss += "{:<20s} : {:.3e}\n".format("E_Dot", d["E_Dot"])
         ss += "{:<20s} : {}\n".format("Type", d["Type"])
-=======
+        return ss
+
+    def _info_spectral_fit(self):
+        d = self.data_spectral
+        ss = "\n*** Spectral info ***\n\n"
+        if d is None:
+            ss += "No spectral info available.\n"
+            return ss
+        ss += "{:<20s} : {}\n".format("On peak", d["On_Peak"])
+        ss += "{:<20s} : {:.0f}\n".format("TS DC", d["TS_DC"])
+        ss += "{:<20s} : {:.0f}\n".format("TS cutoff", d["TS_Cutoff"])
+        ss += "{:<20s} : {:.0f}\n".format("TS b free", d["TS_bfree"])
+
+        indentation = " " * 4
+        fmt_e = "{}{:<20s} : {:.3e} +- {:.3e}\n"
+        fmt_f = "{}{:<20s} : {:.3f} +- {:.3f}\n"
+
+        if not isinstance(d["PLEC1_Prefactor"], np.ma.core.MaskedConstant):
+
+            ss += "\n{}* PLSuperExpCutoff b = 1 *\n\n".format(indentation)
+            ss += fmt_e.format(
+                indentation, "Amplitude", d["PLEC1_Prefactor"], d["Unc_PLEC1_Prefactor"]
+            )
+            ss += fmt_f.format(
+                indentation,
+                "Index 1",
+                d["PLEC1_Photon_Index"],
+                d["Unc_PLEC1_Photon_Index"],
+            )
+            ss += "{}{:<20s} : {:.3f}\n".format(indentation, "Index 2", 1)
+            ss += "{}{:<20s} : {:.3f}\n".format(
+                indentation, "Reference", d["PLEC1_Scale"]
+            )
+            ss += fmt_f.format(
+                indentation, "Ecut", d["PLEC1_Cutoff"], d["Unc_PLEC1_Cutoff"]
+            )
+
+        if not isinstance(d["PLEC_Prefactor"], np.ma.core.MaskedConstant):
+
+            ss += "\n{}* PLSuperExpCutoff b free *\n\n".format(indentation)
+            ss += fmt_e.format(
+                indentation, "Amplitude", d["PLEC_Prefactor"], d["Unc_PLEC_Prefactor"]
+            )
+            ss += fmt_f.format(
+                indentation,
+                "Index 1",
+                d["PLEC_Photon_Index"],
+                d["Unc_PLEC_Photon_Index"],
+            )
+            ss += fmt_f.format(
+                indentation,
+                "Index 2",
+            )
+            d["PLEC_Exponential_Index"],
+            d["Unc_PLEC_Exponential_Index"],
+            ss += "{}{:<20s} : {:.3f}\n".format(
+                indentation, "Reference", d["PLEC_Scale"]
+            )
+            ss += fmt_f.format(
+                indentation, "Ecut", d["PLEC_Cutoff"], d["Unc_PLEC_Cutoff"]
+            )
+
+        if not isinstance(d["PL_Prefactor"], np.ma.core.MaskedConstant):
+
+            ss += "\n{}* PowerLaw *\n\n".format(indentation)
+            ss += fmt_e.format(
+                indentation, "Amplitude", d["PL_Prefactor"], d["Unc_PL_Prefactor"]
+            )
+            ss += fmt_f.format(
+                indentation, "Index", d["PL_Photon_Index"], d["Unc_PL_Photon_Index"]
+            )
+            ss += "{}{:<20s} : {:.3f}\n".format(indentation, "Reference", d["PL_Scale"])
+
+        return ss
+
+    def _info_phasogram(self):
+        d = self.data
+        ss = "\n*** Phasogram info ***\n\n"
+        ss += "{:<20s} : {:d}\n".format("Number of peaks", d["Num_Peaks"])
+        ss += "{:<20s} : {:.3f}\n".format("Peak separation", d["Peak_Sep"])
+        return ss
+
+    def spectral_model(self):
+        d = self.data_spectral
+        if d is None:
+            log.warning(f"No spectral model available for source {self.name}")
+            return None
+        if d["TS_Cutoff"] < 9:
+            tag = "PowerLawSpectralModel"
+            pars = {
+                "reference": d["PL_Scale"],
+                "amplitude": d["PL_Prefactor"],
+                "index": d["PL_Photon_Index"],
+            }
+            errs = {
+                "amplitude": d["Unc_PL_Prefactor"],
+                "index": d["Unc_PL_Photon_Index"],
+            }
+        elif d["TS_bfree"] >= 9:
+            tag = "SuperExpCutoffPowerLaw3FGLSpectralModel"
+            pars = {
+                "index_1": d["PLEC_Photon_Index"],
+                "index_2": d["PLEC_Exponential_Index"],
+                "amplitude": d["PLEC_Prefactor"],
+                "reference": d["PLEC_Scale"],
+                "ecut": d["PLEC_Cutoff"],
+            }
+            errs = {
+                "index_1": d["Unc_PLEC_Photon_Index"],
+                "index_2": d["Unc_PLEC_Exponential_Index"],
+                "amplitude": d["Unc_PLEC_Prefactor"],
+                "ecut": d["Unc_PLEC_Cutoff"],
+            }
+        elif d["TS_bfree"] < 9:
+            tag = "SuperExpCutoffPowerLaw3FGLSpectralModel"
+            pars = {
+                "index_1": d["PLEC1_Photon_Index"],
+                "index_2": 1,
+                "amplitude": d["PLEC1_Prefactor"],
+                "reference": d["PLEC1_Scale"],
+                "ecut": d["PLEC1_Cutoff"],
+            }
+            errs = {
+                "index_1": d["Unc_PLEC1_Photon_Index"],
+                "amplitude": d["Unc_PLEC1_Prefactor"],
+                "ecut": d["Unc_PLEC1_Cutoff"],
+            }
+        else:
+            log.warning(f"No spectral model available for source {self.name}")
+            return None
+
+        model = Model.create(tag, "spectral", **pars)
+
+        for name, value in errs.items():
+            model.parameters[name].error = value
+
+        return model
+
+    @property
+    def flux_points_table(self):
+        """Flux points (`~astropy.table.Table`)."""
+        try:
+            fp_data = Table.read(self._auxiliary_filename, hdu="PULSAR_SED")
+        except (KeyError, FileNotFoundError):
+            log.warning(f"No flux points available for source {self.name}")
+            return None
+        table = Table()
+
+        table["e_min"] = fp_data["Energy_Min"]
+        table["e_max"] = fp_data["Energy_Max"]
+        table["e_ref"] = fp_data["Center_Energy"]
+
+        table["flux"] = fp_data["PhotonFlux"]
+        table["flux_err"] = fp_data["Unc_PhotonFlux"]
+
+        table["e2dnde"] = fp_data["EnergyFlux"]
+        table["e2dnde_err"] = fp_data["Unc_EnergyFlux"]
+
+        is_ul = np.where(table["e2dnde_err"] == 0, True, False)
+        table["is_ul"] = is_ul
+
+        table["flux_ul"] = np.nan * table["flux_err"].unit
+        flux_ul = compute_flux_points_ul(table["flux"], table["flux_err"])
+        table["flux_ul"][is_ul] = flux_ul[is_ul]
+
+        table["e2dnde_ul"] = np.nan * table["e2dnde"].unit
+        e2dnde_ul = compute_flux_points_ul(table["e2dnde"], table["e2dnde_err"])
+        table["e2dnde_ul"][is_ul] = e2dnde_ul[is_ul]
+
+        table = Table()
+
+        return table
+
+
 class SourceCatalogObject3PC(SourceCatalogObjectFermiPCBase):
 
     asso = ["assoc_new"]
@@ -1397,7 +1563,6 @@
                     ss += "{:<20s} : {:.3f}\n".format("Ph1 (peak one)", d["PHI1"])
         else:
             ss += "No phasogram info available.\n"
->>>>>>> dba0d2b8
         return ss
 
     def _info_spectral_fit(self):
@@ -1406,28 +1571,14 @@
         if d is None:
             ss += "No spectral info available.\n"
             return ss
-<<<<<<< HEAD
-        ss += "{:<20s} : {}\n".format("On peak", d["On_Peak"])
-        ss += "{:<20s} : {:.0f}\n".format("TS DC", d["TS_DC"])
-        ss += "{:<20s} : {:.0f}\n".format("TS cutoff", d["TS_Cutoff"])
-        ss += "{:<20s} : {:.0f}\n".format("TS b free", d["TS_bfree"])
-=======
         ss += "{:<20s} : {:.0f}\n".format("TS", d["Test_Statistic"])
         ss += "{:<20s} : {:.0f}\n".format("Significance (DC)", d["Signif_Avg"])
         ss += "{:<20s} : {:s}\n".format("Spectrum Type", d["SpectrumType"])
->>>>>>> dba0d2b8
 
         indentation = " " * 4
         fmt_e = "{}{:<20s} : {:.3e} +- {:.3e}\n"
         fmt_f = "{}{:<20s} : {:.3f} +- {:.3f}\n"
 
-<<<<<<< HEAD
-        if not isinstance(d["PLEC1_Prefactor"], np.ma.core.MaskedConstant):
-
-            ss += "\n{}* PLSuperExpCutoff b = 1 *\n\n".format(indentation)
-            ss += fmt_e.format(
-                indentation, "Amplitude", d["PLEC1_Prefactor"], d["Unc_PLEC1_Prefactor"]
-=======
         if not isinstance(d["PLEC_Flux_Density_b23"], np.ma.core.MaskedConstant):
 
             ss += "\n{}* SuperExpCutoffPowerLaw4FGLDR3 b = 2/3 *\n\n".format(
@@ -1438,29 +1589,10 @@
                 "Amplitude",
                 d["PLEC_Flux_Density_b23"],
                 d["Unc_PLEC_Flux_Density_b23"],
->>>>>>> dba0d2b8
             )
             ss += fmt_f.format(
                 indentation,
                 "Index 1",
-<<<<<<< HEAD
-                d["PLEC1_Photon_Index"],
-                d["Unc_PLEC1_Photon_Index"],
-            )
-            ss += "{}{:<20s} : {:.3f}\n".format(indentation, "Index 2", 1)
-            ss += "{}{:<20s} : {:.3f}\n".format(
-                indentation, "Reference", d["PLEC1_Scale"]
-            )
-            ss += fmt_f.format(
-                indentation, "Ecut", d["PLEC1_Cutoff"], d["Unc_PLEC1_Cutoff"]
-            )
-
-        if not isinstance(d["PLEC_Prefactor"], np.ma.core.MaskedConstant):
-
-            ss += "\n{}* PLSuperExpCutoff b free *\n\n".format(indentation)
-            ss += fmt_e.format(
-                indentation, "Amplitude", d["PLEC_Prefactor"], d["Unc_PLEC_Prefactor"]
-=======
                 -d["PLEC_IndexS_b23"],
                 d["Unc_PLEC_IndexS_b23"],
             )
@@ -1483,52 +1615,16 @@
                 "Amplitude",
                 d["PLEC_Flux_Density_bfr"],
                 d["Unc_PLEC_Flux_Density_bfr"],
->>>>>>> dba0d2b8
             )
             ss += fmt_f.format(
                 indentation,
                 "Index 1",
-<<<<<<< HEAD
-                d["PLEC_Photon_Index"],
-                d["Unc_PLEC_Photon_Index"],
-=======
                 -d["PLEC_IndexS_bfr"],
                 d["Unc_PLEC_IndexS_bfr"],
->>>>>>> dba0d2b8
             )
             ss += fmt_f.format(
                 indentation,
                 "Index 2",
-<<<<<<< HEAD
-                d["PLEC_Exponential_Index"],
-                d["Unc_PLEC_Exponential_Index"],
-            )
-            ss += "{}{:<20s} : {:.3f}\n".format(
-                indentation, "Reference", d["PLEC_Scale"]
-            )
-            ss += fmt_f.format(
-                indentation, "Ecut", d["PLEC_Cutoff"], d["Unc_PLEC_Cutoff"]
-            )
-
-        if not isinstance(d["PL_Prefactor"], np.ma.core.MaskedConstant):
-
-            ss += "\n{}* PowerLaw *\n\n".format(indentation)
-            ss += fmt_e.format(
-                indentation, "Amplitude", d["PL_Prefactor"], d["Unc_PL_Prefactor"]
-            )
-            ss += fmt_f.format(
-                indentation, "Index", d["PL_Photon_Index"], d["Unc_PL_Photon_Index"]
-            )
-            ss += "{}{:<20s} : {:.3f}\n".format(indentation, "Reference", d["PL_Scale"])
-
-        return ss
-
-    def _info_phasogram(self):
-        d = self.data
-        ss = "\n*** Phasogram info ***\n\n"
-        ss += "{:<20s} : {:d}\n".format("Number of peaks", d["Num_Peaks"])
-        ss += "{:<20s} : {:.3f}\n".format("Peak separation", d["Peak_Sep"])
-=======
                 d["PLEC_Exp_Index_bfr"],
                 d["Unc_PLEC_Exp_Index_bfr"],
             )
@@ -1541,60 +1637,10 @@
                 d["PLEC_ExpfactorS_bfr"],
                 d["Unc_PLEC_ExpfactorS_bfr"],
             )
->>>>>>> dba0d2b8
         return ss
 
     def spectral_model(self):
         d = self.data_spectral
-<<<<<<< HEAD
-        if d is None:
-            log.warning(f"No spectral model available for source {self.name}")
-            return None
-        if d["TS_Cutoff"] < 9:
-            tag = "PowerLawSpectralModel"
-            pars = {
-                "reference": d["PL_Scale"],
-                "amplitude": d["PL_Prefactor"],
-                "index": d["PL_Photon_Index"],
-            }
-            errs = {
-                "amplitude": d["Unc_PL_Prefactor"],
-                "index": d["Unc_PL_Photon_Index"],
-            }
-        elif d["TS_bfree"] >= 9:
-            tag = "SuperExpCutoffPowerLaw3FGLSpectralModel"
-            pars = {
-                "index_1": d["PLEC_Photon_Index"],
-                "index_2": d["PLEC_Exponential_Index"],
-                "amplitude": d["PLEC_Prefactor"],
-                "reference": d["PLEC_Scale"],
-                "ecut": d["PLEC_Cutoff"],
-            }
-            errs = {
-                "index_1": d["Unc_PLEC_Photon_Index"],
-                "index_2": d["Unc_PLEC_Exponential_Index"],
-                "amplitude": d["Unc_PLEC_Prefactor"],
-                "ecut": d["Unc_PLEC_Cutoff"],
-            }
-        elif d["TS_bfree"] < 9:
-            tag = "SuperExpCutoffPowerLaw3FGLSpectralModel"
-            pars = {
-                "index_1": d["PLEC1_Photon_Index"],
-                "index_2": 1,
-                "amplitude": d["PLEC1_Prefactor"],
-                "reference": d["PLEC1_Scale"],
-                "ecut": d["PLEC1_Cutoff"],
-            }
-            errs = {
-                "index_1": d["Unc_PLEC1_Photon_Index"],
-                "amplitude": d["Unc_PLEC1_Prefactor"],
-                "ecut": d["Unc_PLEC1_Cutoff"],
-            }
-        else:
-            log.warning(f"No spectral model available for source {self.name}")
-            return None
-
-=======
         if d is None or d["SpectrumType"] != "PLSuperExpCutoff4":
             log.warning(f"No spectral model available for source {self.name}")
             return None
@@ -1614,7 +1660,6 @@
             "expfactor": d["Unc_PLEC_ExpfactorS_bfr"],
         }
 
->>>>>>> dba0d2b8
         model = Model.create(tag, "spectral", **pars)
 
         for name, value in errs.items():
@@ -1624,44 +1669,14 @@
 
     @property
     def flux_points_table(self):
-<<<<<<< HEAD
-        """Flux points (`~astropy.table.Table`)."""
-        try:
-            fp_data = Table.read(self._auxiliary_filename, hdu="PULSAR_SED")
-        except (KeyError, FileNotFoundError):
-=======
         """Flux points (`~astropy.table.Table`). Flux point is an upper limit if
         its significance is less than 2."""
         fp_data = self.data_spectral
         if fp_data is None:
->>>>>>> dba0d2b8
             log.warning(f"No flux points available for source {self.name}")
             return None
         table = Table()
 
-<<<<<<< HEAD
-        table["e_min"] = fp_data["Energy_Min"]
-        table["e_max"] = fp_data["Energy_Max"]
-        table["e_ref"] = fp_data["Center_Energy"]
-
-        table["flux"] = fp_data["PhotonFlux"]
-        table["flux_err"] = fp_data["Unc_PhotonFlux"]
-
-        table["e2dnde"] = fp_data["EnergyFlux"]
-        table["e2dnde_err"] = fp_data["Unc_EnergyFlux"]
-
-        is_ul = np.where(table["e2dnde_err"] == 0, True, False)
-        table["is_ul"] = is_ul
-
-        table["flux_ul"] = np.nan * table["flux_err"].unit
-        flux_ul = compute_flux_points_ul(table["flux"], table["flux_err"])
-        table["flux_ul"][is_ul] = flux_ul[is_ul]
-
-        table["e2dnde_ul"] = np.nan * table["e2dnde"].unit
-        e2dnde_ul = compute_flux_points_ul(table["e2dnde"], table["e2dnde_err"])
-        table["e2dnde_ul"][is_ul] = e2dnde_ul[is_ul]
-
-=======
         table["e_min"] = self._energy_edges[:-1]
         table["e_max"] = self._energy_edges[1:]
         table["e_ref"] = np.sqrt(table["e_min"] * table["e_max"])
@@ -1690,7 +1705,6 @@
 
         table["sqrt_ts"] = fp_data["Sqrt_TS_Band"]
 
->>>>>>> dba0d2b8
         return table
 
 
@@ -1870,22 +1884,15 @@
         self.energy_bounds_table = Table.read(filename, hdu="EnergyBounds")
 
 
-<<<<<<< HEAD
 class SourceCatalog2PC(SourceCatalog):
     """Fermi-LAT 2nd pulsar catalog.
-    <<<<<<< HEAD
-        - https://ui.adsabs.harvard.edu/abs/2013ApJS..208...17A
-        - https://fermi.gsfc.nasa.gov/ssc/data/access/lat/2nd_PSR_catalog/
-        One source is represented by `~gammapy.catalog.SourceCatalogObject2PC`.
-    =======
-
-        - https://ui.adsabs.harvard.edu/abs/2013ApJS..208...17A
-        - https://fermi.gsfc.nasa.gov/ssc/data/access/lat/2nd_PSR_catalog/
-
-        One source is represented by `~gammapy.catalog.SourceCatalogObject2PC`.
-
-    >>>>>>> deab08cf4 (2P catalog class)
-        TODO  : Fix the UnitsWarning here ...
+
+    - https://ui.adsabs.harvard.edu/abs/2013ApJS..208...17A
+    - https://fermi.gsfc.nasa.gov/ssc/data/access/lat/2nd_PSR_catalog/
+
+    One source is represented by `~gammapy.catalog.SourceCatalogObject2PC`.
+
+    TODO  : Fix the UnitsWarning here ...
     """
 
     tag = "2PC"
@@ -1893,29 +1900,11 @@
     source_object_class = SourceCatalogObject2PC
 
     def __init__(self, filename="$GAMMAPY_DATA/catalogs/fermi/2PC_catalog_v04.fits.gz"):
-=======
-class SourceCatalog3PC(SourceCatalog):
-    """Fermi-LAT 3rd pulsar catalog.
-
-    - https://arxiv.org/abs/2307.11132
-    - https://fermi.gsfc.nasa.gov/ssc/data/access/lat/3rd_PSR_catalog/
-
-    One source is represented by `~gammapy.catalog.SourceCatalogObject3PC`.
-    """
-
-    tag = "3PC"
-    description = "LAT 3rd pulsar catalog"
-    source_object_class = SourceCatalogObject3PC
-
-    def __init__(
-        self, filename="$GAMMAPY_DATA/catalogs/fermi/3PC_Catalog+SEDs_20230803.fits.gz"
-    ):
->>>>>>> dba0d2b8
+
         filename = make_path(filename)
 
         with warnings.catch_warnings():
             warnings.simplefilter("ignore", u.UnitsWarning)
-<<<<<<< HEAD
             table_psr = Table.read(filename, hdu="PULSAR_CATALOG")
             table_spectral = Table.read(filename, hdu="SPECTRAL")
             table_off_peak = Table.read(filename, hdu="OFF_PEAK")
@@ -1925,27 +1914,13 @@
         table_standardise_units_inplace(table_off_peak)
 
         source_name_key = "PSR_Name"
-=======
-            table_psr = Table.read(filename, hdu="PULSARS_BIGFILE")
-            table_spectral = Table.read(filename, hdu="LAT_Point_Source_Catalog")
-            table_bigfile_config = Table.read(filename, hdu="BIGFILE_CONFIG")
-
-        table_standardise_units_inplace(table_psr)
-        table_standardise_units_inplace(table_spectral)
-        table_standardise_units_inplace(table_bigfile_config)
-
-        source_name_key = "PSRJ"
->>>>>>> dba0d2b8
+
         super().__init__(table=table_psr, source_name_key=source_name_key)
 
         self.source_object_class._source_name_key = source_name_key
 
+        self.off_peak_table = table_off_peak
         self.spectral_table = table_spectral
-<<<<<<< HEAD
-        self.off_peak_table = table_off_peak
-=======
-        self.off_bigfile_config = table_bigfile_config
->>>>>>> dba0d2b8
 
     def to_models(self, **kwargs):
         models = Models()
@@ -1955,14 +1930,57 @@
                 models.append(sky_model)
         return models
 
-<<<<<<< HEAD
     def _get_name_spectral(self, data):
         return f"{data[self._source_name_key].strip()}"
-=======
+
+
+class SourceCatalog3PC(SourceCatalog):
+    """Fermi-LAT 3rd pulsar catalog.
+
+    - https://arxiv.org/abs/2307.11132
+    - https://fermi.gsfc.nasa.gov/ssc/data/access/lat/3rd_PSR_catalog/
+
+    One source is represented by `~gammapy.catalog.SourceCatalogObject3PC`.
+    """
+
+    tag = "3PC"
+    description = "LAT 3rd pulsar catalog"
+    source_object_class = SourceCatalogObject3PC
+
+    def __init__(
+        self, filename="$GAMMAPY_DATA/catalogs/fermi/3PC_Catalog+SEDs_20230803.fits.gz"
+    ):
+        filename = make_path(filename)
+
+        with warnings.catch_warnings():
+            warnings.simplefilter("ignore", u.UnitsWarning)
+            table_psr = Table.read(filename, hdu="PULSARS_BIGFILE")
+            table_spectral = Table.read(filename, hdu="LAT_Point_Source_Catalog")
+            table_bigfile_config = Table.read(filename, hdu="BIGFILE_CONFIG")
+
+        table_standardise_units_inplace(table_psr)
+        table_standardise_units_inplace(table_spectral)
+        table_standardise_units_inplace(table_bigfile_config)
+
+        source_name_key = "PSRJ"
+        super().__init__(table=table_psr, source_name_key=source_name_key)
+
+        self.source_object_class._source_name_key = source_name_key
+
+        self.spectral_table = table_spectral
+        self.off_bigfile_config = table_bigfile_config
+
+    def to_models(self, **kwargs):
+        models = Models()
+        for m in self:
+            sky_model = m.sky_model()
+            if sky_model is not None:
+                models.append(sky_model)
+        return models
+
     @property
     def _get_source_name_key(self):
         return "NickName"
 
     def _get_name_spectral(self, data):
-        return f"PSR{data[self._source_name_key].strip()}"
->>>>>>> dba0d2b8
+        return f"PSR{data[self._source_name_key].strip()}"