--- conflicted
+++ resolved
@@ -335,7 +335,6 @@
         analysis.get_datasets()
 
 
-
 @requires_data()
 def test_analysis_no_bkg_1d(caplog):
     config = get_example_config("1d")
@@ -343,20 +342,12 @@
     analysis.get_observations()
     analysis.get_datasets()
     assert isinstance(analysis.datasets[0], SpectrumDatasetOnOff) is False
-<<<<<<< HEAD
-    assert caplog.records[-1].levelname == "WARNING"
-    assert caplog.records[-1].message == "No background maker set for 1d analysis. Check configuration."
-
-
-
-=======
     assert "WARNING" in [_.levelname for _ in caplog.records]
     assert "No background maker set. Check configuration." in [
         _.message for _ in caplog.records
     ]
 
 
->>>>>>> e744b42c
 @requires_data()
 def test_analysis_no_bkg_3d(caplog):
     config = get_example_config("3d")
@@ -365,15 +356,10 @@
     analysis.get_observations()
     analysis.get_datasets()
     assert isinstance(analysis.datasets[0], MapDataset) is True
-<<<<<<< HEAD
-    assert caplog.records[-1].levelname == "WARNING"
-    assert caplog.records[-1].message == "No background maker set for 3d analysis. Check configuration."
-=======
     assert "WARNING" in [_.levelname for _ in caplog.records]
     assert "No background maker set. Check configuration." in [
         _.message for _ in caplog.records
     ]
->>>>>>> e744b42c
 
 
 @requires_dependency("iminuit")
