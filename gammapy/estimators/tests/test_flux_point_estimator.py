# Licensed under a 3-clause BSD style license - see LICENSE.rst
import pytest
import numpy as np
from numpy.testing import assert_allclose
from astropy import units as u
from astropy.coordinates import SkyCoord
from gammapy.data import Observation
from gammapy.datasets import MapDataset, SpectrumDatasetOnOff
from gammapy.estimators import FluxPointsEstimator, FluxPoints
from gammapy.irf import EDispKernelMap, EffectiveAreaTable2D, load_cta_irfs
from gammapy.makers import MapDatasetMaker
from gammapy.makers.utils import make_map_exposure_true_energy
from gammapy.maps import MapAxis, RegionGeom, RegionNDMap, WcsGeom
from gammapy.modeling.models import (
    ExpCutoffPowerLawSpectralModel,
    FoVBackgroundModel,
    GaussianSpatialModel,
    PowerLawSpectralModel,
    SkyModel,
)
from gammapy.modeling import Fit
from gammapy.utils.testing import requires_data, requires_dependency


# TODO: use pre-generated data instead
def simulate_spectrum_dataset(model, random_state=0):
    energy_edges = np.logspace(-0.5, 1.5, 21) * u.TeV
    energy_axis = MapAxis.from_edges(energy_edges, interp="log", name="energy")
    energy_axis_true = energy_axis.copy(name="energy_true")

    aeff = EffectiveAreaTable2D.from_parametrization(energy_axis_true=energy_axis_true)

    bkg_model = SkyModel(
        spectral_model=PowerLawSpectralModel(
            index=2.5, amplitude="1e-12 cm-2 s-1 TeV-1"
        ),
        name="background",
    )
    bkg_model.spectral_model.amplitude.frozen = True
    bkg_model.spectral_model.index.frozen = True

    geom = RegionGeom.create(region="icrs;circle(0, 0, 0.1)", axes=[energy_axis])
    acceptance = RegionNDMap.from_geom(geom=geom, data=1)
    edisp = EDispKernelMap.from_diagonal_response(
        energy_axis=energy_axis, energy_axis_true=energy_axis_true, geom=geom,
    )

    geom_true = RegionGeom.create(
        region="icrs;circle(0, 0, 0.1)", axes=[energy_axis_true]
    )
    exposure = make_map_exposure_true_energy(
        pointing=SkyCoord("0d", "0d"), aeff=aeff, livetime=100 * u.h, geom=geom_true
    )

    mask_safe = RegionNDMap.from_geom(geom=geom, dtype=bool)
    mask_safe.data += True

    acceptance_off = RegionNDMap.from_geom(geom=geom, data=5)
    dataset = SpectrumDatasetOnOff(
        name="test_onoff",
        exposure=exposure,
        acceptance=acceptance,
        acceptance_off=acceptance_off,
        edisp=edisp,
        mask_safe=mask_safe,
    )
    dataset.models = bkg_model
    bkg_npred = dataset.npred_signal()

    dataset.models = model
    dataset.fake(
        random_state=random_state, npred_background=bkg_npred,
    )
    return dataset


def create_fpe(model):
    model = SkyModel(spectral_model=model, name="source")
    dataset = simulate_spectrum_dataset(model)
    energy_edges = [0.1, 1, 10, 100] * u.TeV
    dataset.models = model
    fpe = FluxPointsEstimator(
        energy_edges=energy_edges,
        norm_n_values=11,
        source="source",
        selection_optional="all",
        fit=Fit(backend="minuit", optimize_opts=dict(tol=0.2, strategy=1))
    )
    datasets = [dataset]
    return datasets, fpe


def simulate_map_dataset(random_state=0, name=None):
    irfs = load_cta_irfs(
        "$GAMMAPY_DATA/cta-1dc/caldb/data/cta/1dc/bcf/South_z20_50h/irf_file.fits"
    )

    skydir = SkyCoord("0 deg", "0 deg", frame="galactic")
    energy_edges = np.logspace(-1, 2, 15) * u.TeV
    energy_axis = MapAxis.from_edges(edges=energy_edges, name="energy", interp="log")

    geom = WcsGeom.create(
        skydir=skydir, width=(4, 4), binsz=0.1, axes=[energy_axis], frame="galactic"
    )

    gauss = GaussianSpatialModel(
        lon_0="0 deg", lat_0="0 deg", sigma="0.4 deg", frame="galactic"
    )
    pwl = PowerLawSpectralModel(amplitude="1e-11 cm-2 s-1 TeV-1")
    skymodel = SkyModel(spatial_model=gauss, spectral_model=pwl, name="source")

    obs = Observation.create(pointing=skydir, livetime=1 * u.h, irfs=irfs)
    empty = MapDataset.create(geom, name=name)
    maker = MapDatasetMaker(selection=["exposure", "background", "psf", "edisp"])
    dataset = maker.run(empty, obs)

    bkg_model = FoVBackgroundModel(dataset_name=dataset.name)

    dataset.models = [bkg_model, skymodel]
    dataset.fake(random_state=random_state)
    return dataset


@pytest.fixture(scope="session")
def fpe_map_pwl():
    dataset_1 = simulate_map_dataset(name="test-map-pwl")
    dataset_2 = dataset_1.copy(name="test-map-pwl-2")
    dataset_2.models = dataset_1.models

    dataset_2.mask_safe = RegionNDMap.from_geom(dataset_2.counts.geom, dtype=bool)

    energy_edges = [0.1, 1, 10, 100] * u.TeV
    datasets = [dataset_1, dataset_2]
    fpe = FluxPointsEstimator(
        energy_edges=energy_edges,
        norm_n_values=3,
        source="source",
        selection_optional="all",
    )
    return datasets, fpe


@pytest.fixture(scope="session")
def fpe_map_pwl_reoptimize():
    dataset = simulate_map_dataset()
    energy_edges = [1, 10] * u.TeV
    dataset.models.parameters["lon_0"].frozen = True
    dataset.models.parameters["lat_0"].frozen = True
    dataset.models.parameters["sigma"].frozen = True
    datasets = [dataset]
    fpe = FluxPointsEstimator(
        energy_edges=energy_edges,
        norm_values=[0.8, 1, 1.2],
        reoptimize=True,
        source="source"
    )
    return datasets, fpe


@pytest.fixture(scope="session")
def fpe_pwl():
    return create_fpe(PowerLawSpectralModel())


@pytest.fixture(scope="session")
def fpe_ecpl():
    return create_fpe(ExpCutoffPowerLawSpectralModel(lambda_="1 TeV-1"))


def test_str(fpe_pwl):
    datasets, fpe = fpe_pwl
    assert "FluxPointsEstimator" in str(fpe)


@requires_dependency("iminuit")
def test_run_pwl(fpe_pwl, tmpdir):
    datasets, fpe = fpe_pwl

    fp = fpe.run(datasets)
    table = fp.to_table()

    actual = table["e_min"].data
    assert_allclose(actual, [0.316228, 1.0, 10.0], rtol=1e-5)

    actual = table["e_max"].data
    assert_allclose(actual, [1.0, 10.0, 31.622777], rtol=1e-5)

    actual = table["e_ref"].data
    assert_allclose(actual, [0.562341, 3.162278, 17.782794], rtol=1e-3)

    actual = table["ref_flux"].quantity
    desired = [2.162278e-12, 9.000000e-13, 6.837722e-14] * u.Unit("1 / (cm2 s)")
    assert_allclose(actual, desired, rtol=1e-3)

    actual = table["ref_dnde"].quantity
    desired = [3.162278e-12, 1.000000e-13, 3.162278e-15] * u.Unit("1 / (cm2 s TeV)")
    assert_allclose(actual, desired, rtol=1e-3)

    actual = table["ref_eflux"].quantity
    desired = [1.151293e-12, 2.302585e-12, 1.151293e-12] * u.Unit("TeV / (cm2 s)")
    assert_allclose(actual, desired, rtol=1e-3)

    actual = table["norm"].data
    assert_allclose(actual, [1.081434, 0.91077, 0.922176], rtol=1e-3)

    actual = table["norm_err"].data
    assert_allclose(actual, [0.066374, 0.061025, 0.179729], rtol=1e-2)

    actual = table["norm_errn"].data
    assert_allclose(actual, [0.065803, 0.060403, 0.171376], rtol=1e-2)

    actual = table["norm_errp"].data
    assert_allclose(actual, [0.06695, 0.061652, 0.18839], rtol=1e-2)

    actual = table["counts"].data.squeeze()
    assert_allclose(actual, [1490, 748, 43])

    actual = table["norm_ul"].data
    assert_allclose(actual, [1.216227, 1.035472, 1.316878], rtol=1e-2)

    actual = table["sqrt_ts"].data
    assert_allclose(actual, [18.568429, 18.054651, 7.057121], rtol=1e-2)

    actual = table["norm_scan"][0][[0, 5, -1]]
    assert_allclose(actual, [0.2, 1., 5.])

    actual = table["stat_scan"][0][[0, 5, -1]]
    assert_allclose(actual, [220.368653, 4.301011, 1881.626454], rtol=1e-2)

    actual = table["npred"].data
    assert_allclose(actual, [[1492.96638], [749.4587], [43.104823]])

    actual = table["npred_null"].data
    assert_allclose(actual, [[942.5], [398.166667], [14.5]])

    actual = table.meta["UL_CONF"]
    assert_allclose(actual, 0.9544997)

    # test GADF I/O
    fp.write(tmpdir / "test.fits", format="gadf-sed")
    fp_new = FluxPoints.read(tmpdir / "test.fits")
    assert fp_new.meta["sed_type_init"] == "likelihood"


@requires_dependency("iminuit")
def test_run_ecpl(fpe_ecpl, tmpdir):
    datasets, fpe = fpe_ecpl

    fp = fpe.run(datasets)

    table = fp.to_table()

    actual = table["ref_flux"].quantity
    desired = [9.024362e-13, 1.781341e-13, 1.260298e-18] * u.Unit("1 / (cm2 s)")
    assert_allclose(actual, desired, rtol=1e-3)

    actual = table["ref_dnde"].quantity
    desired = [1.351382e-12, 7.527318e-15, 2.523659e-22] * u.Unit("1 / (cm2 s TeV)")
    assert_allclose(actual, desired, rtol=1e-3)

    actual = table["ref_eflux"].quantity
    desired = [4.770557e-13, 2.787695e-13, 1.371963e-17] * u.Unit("TeV / (cm2 s)")
    assert_allclose(actual, desired, rtol=1e-3)

    actual = table["norm"].data
    assert_allclose(actual, [1.001683, 1.061821, 1.237512e03], rtol=1e-3)

    actual = table["norm_err"].data
    assert_allclose(actual, [1.386091e-01, 2.394241e-01, 3.259756e03], rtol=1e-2)

    actual = table["norm_errn"].data
    assert_allclose(actual, [1.374962e-01, 2.361246e-01, 2.888978e03], rtol=1e-2)

    actual = table["norm_errp"].data
    assert_allclose(actual, [1.397358e-01, 2.428481e-01, 3.716550e03], rtol=1e-2)

    actual = table["norm_ul"].data
    assert_allclose(actual, [1.283433e00, 1.555117e00, 9.698645e03], rtol=1e-2)

    actual = table["sqrt_ts"].data
    assert_allclose(actual, [7.678454, 4.735691, 0.399243], rtol=1e-2)

    # test GADF I/O
    fp.write(tmpdir / "test.fits", format="gadf-sed")
    fp_new = FluxPoints.read(tmpdir / "test.fits")
    assert fp_new.meta["sed_type_init"] == "likelihood"


@requires_dependency("iminuit")
@requires_data()
def test_run_map_pwl(fpe_map_pwl, tmpdir):
    datasets, fpe = fpe_map_pwl
    fp = fpe.run(datasets)

    table = fp.to_table()

    actual = table["e_min"].data
    assert_allclose(actual, [0.1, 1.178769, 8.48342], rtol=1e-5)

    actual = table["e_max"].data
    assert_allclose(actual, [1.178769, 8.483429, 100.0], rtol=1e-5)

    actual = table["e_ref"].data
    assert_allclose(actual, [0.343332, 3.162278, 29.126327], rtol=1e-5)

    actual = table["norm"].data
    assert_allclose(actual, [0.974726, 0.96342, 0.994251], rtol=1e-2)

    actual = table["norm_err"].data
    assert_allclose(actual, [0.067637, 0.052022, 0.087059], rtol=3e-2)

    actual = table["counts"].data
    assert_allclose(actual, [[44611, 0], [1923, 0], [282, 0]])

    actual = table["norm_ul"].data
    assert_allclose(actual, [1.111852, 1.07004, 1.17829], rtol=1e-2)

    actual = table["sqrt_ts"].data
    assert_allclose(actual, [16.681221, 28.408676, 21.91912], rtol=1e-2)

    actual = table["norm_scan"][0]
    assert_allclose(actual, [0.2, 1.0, 5])

    actual = table["stat_scan"][0] - table["stat"][0]
    assert_allclose(actual, [1.628398e02, 1.452456e-01, 2.008018e03], rtol=1e-2)

    # test GADF I/O
    fp.write(tmpdir / "test.fits", format="gadf-sed")
    fp_new = FluxPoints.read(tmpdir / "test.fits")
    assert fp_new.meta["sed_type_init"] == "likelihood"


@requires_dependency("iminuit")
@requires_data()
def test_run_map_pwl_reoptimize(fpe_map_pwl_reoptimize):
    datasets, fpe = fpe_map_pwl_reoptimize
    fpe = fpe.copy()
    fpe.selection_optional = ["scan"]

    fp = fpe.run(datasets)
    table = fp.to_table()

    actual = table["norm"].data
    assert_allclose(actual, 0.962368, rtol=1e-2)

    actual = table["norm_err"].data
    assert_allclose(actual, 0.053878, rtol=1e-2)

    actual = table["sqrt_ts"].data
    assert_allclose(actual, 25.196585, rtol=1e-2)

    actual = table["norm_scan"][0]
    assert_allclose(actual, [0.8, 1, 1.2])

    actual = table["stat_scan"][0] - table["stat"][0]
    assert_allclose(actual, [9.788123, 0.486066, 17.603708], rtol=1e-2)


@requires_dependency("iminuit")
@requires_data()
def test_flux_points_estimator_no_norm_scan(fpe_pwl, tmpdir):
    datasets, fpe = fpe_pwl
    fpe.selection_optional = None

    fp = fpe.run(datasets)

    assert_allclose(fpe.fit.optimize_opts["tol"], 0.2)
    assert_allclose(fpe.fit.minuit.tol, 0.2)

    assert fp.sed_type_init == "likelihood"
    assert "stat_scan" not in fp._data

    # test GADF I/O
    fp.write(tmpdir / "test.fits", format="gadf-sed")
    fp_new = FluxPoints.read(tmpdir / "test.fits")
    assert fp_new.meta["sed_type_init"] == "likelihood"


def test_no_likelihood_contribution():
    dataset = simulate_spectrum_dataset(
        SkyModel(spectral_model=PowerLawSpectralModel(), name="source")
    )

    dataset_2 = dataset.slice_by_idx(slices={"energy": slice(0, 5)})

    dataset.mask_safe = RegionNDMap.from_geom(dataset.counts.geom, dtype=bool)

    fpe = FluxPointsEstimator(energy_edges=[1., 3., 10.] * u.TeV, source="source")
    table = fpe.run([dataset, dataset_2]).to_table()

    assert np.isnan(table["norm"]).all()
    assert np.isnan(table["norm_err"]).all()
    assert_allclose(table["counts"], 0)


def test_mask_shape():
    axis = MapAxis.from_edges([1., 3., 10.], unit="TeV", interp="log", name="energy")
    geom_1 = WcsGeom.create(binsz=1, width=3, axes=[axis])
    geom_2 = WcsGeom.create(binsz=1, width=5, axes=[axis])

    dataset_1 = MapDataset.create(geom_1)
    dataset_2 = MapDataset.create(geom_2)
    dataset_1.gti = None
    dataset_2.gti = None
    dataset_1.psf = None
    dataset_2.psf = None
    dataset_1.edisp = None
    dataset_2.edisp = None

    model = SkyModel(
        spectral_model=PowerLawSpectralModel(),
        spatial_model=GaussianSpatialModel(),
        name="source",
    )

    dataset_1.models = model
    dataset_2.models = model

    fpe = FluxPointsEstimator(energy_edges=[1, 10] * u.TeV, source="source")

    fp = fpe.run([dataset_2, dataset_1])
    table = fp.to_table()

    assert_allclose(table["counts"], 0)


@requires_dependency("iminuit")
def test_run_pwl_parameter_range(fpe_pwl):
    pl = PowerLawSpectralModel(amplitude="1e-16 cm-2s-1TeV-1")

    datasets, fpe = create_fpe(pl)

    fp = fpe.run(datasets)
    table_no_bounds = fp.to_table()

    pl.amplitude.min = 0
    pl.amplitude.max = 1e-12

    fp = fpe.run(datasets)
    table_with_bounds = fp.to_table()

    actual = table_with_bounds["norm"].data
    assert_allclose(actual, [0., 0., 0.], atol=1e-2)

<<<<<<< HEAD
    actual = table_with_bounds["norm_errp"].data
    assert_allclose(actual, [212.593368, 298.383045, 449.951747], rtol=1e-2)
=======
    actual = table_with_bounds["norm_err"].data
    assert_allclose(actual, [251.490704, 280.37361, 404.162784], rtol=1e-2)
>>>>>>> 0ab5050d

    actual = table_with_bounds["norm_ul"].data
    assert_allclose(actual, [640.067576, 722.571371, 1414.22209], rtol=1e-2)

    actual = table_with_bounds["sqrt_ts"].data
<<<<<<< HEAD
    assert_allclose(actual, [0., 0., 0.], atol=1e-2)
=======
    assert_allclose(actual, [0., 0., 0.], rtol=1e-2)
>>>>>>> 0ab5050d

    actual = table_no_bounds["norm"].data
    assert_allclose(actual, [-511.76675, -155.75408, -853.547117], rtol=1e-3)

    actual = table_no_bounds["norm_err"].data
    assert_allclose(actual, [504.601499, 416.69248, 851.223077], rtol=1e-2)

    actual = table_no_bounds["norm_ul"].data
    assert_allclose(actual, [514.957128,  707.888477, 1167.105962], rtol=1e-2)

    actual = table_no_bounds["sqrt_ts"].data
    assert_allclose(actual, [-1.006081, -0.364848, -0.927819], rtol=1e-2)<|MERGE_RESOLUTION|>--- conflicted
+++ resolved
@@ -442,23 +442,17 @@
     actual = table_with_bounds["norm"].data
     assert_allclose(actual, [0., 0., 0.], atol=1e-2)
 
-<<<<<<< HEAD
     actual = table_with_bounds["norm_errp"].data
     assert_allclose(actual, [212.593368, 298.383045, 449.951747], rtol=1e-2)
-=======
+
     actual = table_with_bounds["norm_err"].data
     assert_allclose(actual, [251.490704, 280.37361, 404.162784], rtol=1e-2)
->>>>>>> 0ab5050d
 
     actual = table_with_bounds["norm_ul"].data
     assert_allclose(actual, [640.067576, 722.571371, 1414.22209], rtol=1e-2)
 
     actual = table_with_bounds["sqrt_ts"].data
-<<<<<<< HEAD
     assert_allclose(actual, [0., 0., 0.], atol=1e-2)
-=======
-    assert_allclose(actual, [0., 0., 0.], rtol=1e-2)
->>>>>>> 0ab5050d
 
     actual = table_no_bounds["norm"].data
     assert_allclose(actual, [-511.76675, -155.75408, -853.547117], rtol=1e-3)
